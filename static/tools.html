<!DOCTYPE html>
<html lang="en">
<head>
    <meta charset="UTF-8">
    <meta name="viewport" content="width=device-width, initial-scale=1.0">
    <title>Tools</title>
    <link rel="icon" type="image/x-icon" href="/static/favicon.ico">
    <script src="/static/utils.js"></script>
    <link rel="stylesheet" href="/static/vendor/datatables/jquery.dataTables.min.css">
    <script src="/static/vendor/jquery/jquery-3.7.1.min.js"></script>
    <script src="/static/vendor/datatables/jquery.dataTables.min.js"></script>
    <link rel="stylesheet" href="https://cdn.jsdelivr.net/npm/jsoneditor@10.0.3/dist/jsoneditor.min.css">
    <script src="https://cdn.jsdelivr.net/npm/jsoneditor@10.0.3/dist/jsoneditor.min.js"></script>
    <link rel="stylesheet" href="/static/lib/simple-json-diff.css">
    <script src="/static/lib/simple-json-diff.js"></script>
    <style>
        body { font-family: Arial, sans-serif; margin: 0 auto; padding: 1rem; max-width: 1000px; }
        #page-links { margin-bottom: 1rem; }
        .section { border: 1px solid #ddd; border-radius: 4px; margin: 20px 0; background: #f9f9f9; }
        .section-header { padding: 8px 12px; background: #e9e9e9; border-bottom: 1px solid #ddd; cursor: pointer; font-weight: bold; display: flex; justify-content: space-between; align-items: center; font-size: 1.1em; color: #007cba; }
        .section-header:hover { background: #ddd; }
        .section-content { padding: 12px; display: none; }
        .section-toggle { font-family: monospace; font-size: 1.2em; }
        #drop-zone { border: 2px dashed #007cba; padding: 20px; text-align: center; border-radius: 4px; margin-bottom: 10px; }
        #drop-zone.hover { background: #e0f0ff; }
        #file-input { margin-top: 10px; }
        #json-drop-zone { border: 2px dashed #007cba; padding: 20px; text-align: center; border-radius: 4px; margin-bottom: 10px; }
        #json-drop-zone.hover { background: #e0f0ff; }
        #json-editor { border: 1px solid #ddd; border-radius: 4px; height: 420px; margin-top: 10px; }
        .compare-grid { display:grid; grid-template-columns: 1fr 1fr; gap: 1rem; align-items: start; }
        .json-col { display: flex; flex-direction: column; }
        .json-col h4 { margin: 0 0 .25rem 0; color:#495057; }
        .json-drop { border: 2px dashed #ccc; padding: 20px; text-align: center; margin: 8px 0; border-radius: 4px; color: #666; }
        .json-drop.hover { border-color: #007cba; background: #f0f8ff; }
        .side-by-side { display: grid; grid-template-columns: 1fr 1fr; gap: 1rem; }
        .diff-panel { border: 1px solid #ddd; border-radius: 4px; padding: 10px; }
        .diff-header { font-weight: bold; margin-bottom: 10px; padding: 8px; background: #f8f9fa; border-radius: 4px; }
        .diff-controls { margin-bottom: 10px; display: flex; gap: 10px; flex-wrap: wrap; }
        .diff-controls label { display: flex; align-items: center; font-size: 0.9em; }
        .diff-content { font-family: 'Courier New', monospace; font-size: 0.9em; }
        .json-drop { border: 2px dashed #007cba; padding: 12px; text-align:center; border-radius: 4px; margin-bottom: 8px; }
        .json-drop.hover { background:#e0f0ff; }
        .result-box { margin-top: 10px; border:1px solid #ddd; border-radius:4px; padding:10px; background:#fff; overflow:auto; max-height:480px; }
        .mode-group label { margin-right: .75rem; }
        .side-by-side { display: grid; grid-template-columns: 1fr 1fr; gap: 1rem; }
        .diff-panel { border: 1px solid #ddd; border-radius: 4px; overflow: hidden; }
        .diff-header { background: #f8f9fa; padding: 8px 12px; font-weight: bold; border-bottom: 1px solid #ddd; }
        .diff-content { padding: 12px; max-height: 500px; overflow-y: auto; font-family: 'Courier New', monospace; font-size: 0.9em; line-height: 1.4; }
        .diff-controls { padding: 8px 12px; background: #fff; border-bottom: 1px solid #ddd; display: flex; gap: 1rem; align-items: center; }
        .diff-controls label { display: flex; align-items: center; gap: 0.25rem; font-size: 0.9em; cursor: pointer; }
        .json-object { margin-left: 0; }
        .json-property { margin: 2px 0; padding: 2px 4px; border-radius: 2px; }
        .json-key { font-weight: bold; color: #007cba; }
        .json-value { margin-left: 0.5em; }
        .json-string { color: #28a745; }
        .json-number { color: #dc3545; }
        .json-boolean { color: #6f42c1; }
        .json-null { color: #6c757d; font-style: italic; }
        .json-array, .json-nested-object { margin-left: 1em; }
        .json-bracket { color: #666; font-weight: bold; }
        .json-expand { cursor: pointer; -webkit-user-select: none; user-select: none; color: #007cba; font-weight: bold; margin-right: 0.25em; }
        .json-expand:hover { background: #e0f0ff; }
        .diff-added { background-color: #d4edda; border-left: 3px solid #28a745; }
        .diff-removed { background-color: #f8d7da; border-left: 3px solid #dc3545; }
        .diff-modified { background-color: #fff3cd; border-left: 3px solid #ffc107; }
        .diff-unchanged { background-color: #f8f9fa; }
        .hidden { display: none !important; }
    </style>
</head>
<body>

<nav id="page-links">
    <a href="/">Main</a> |
    <a href="device.html">Device View</a> |
    <a href="database.html">Database Management</a> |
    <a href="maintenance.html">Maintenance</a> |
    <a href="shared.html">Shared</a>
</nav>

<h1><img src="/static/logo.png" alt="Road Condition Indexer Logo" style="height: 2em; vertical-align: middle; margin-right: 0.5em;">Tools</h1>

<!-- Calendar Viewer Section -->
<div class="section">
    <div class="section-header" onclick="toggleSection('cal-viewer')">
        <span>📅 Calendar Viewer</span>
        <span class="section-toggle" id="cal-viewer-toggle">▶</span>
    </div>
    <div class="section-content" id="cal-viewer-content">
        <div id="drop-zone">
            Drag & drop .cal/.ics files here or
            <br>
            <input type="file" id="file-input" accept=".cal,.ics" multiple>
            <br>
            <button id="open-btn" disabled>Open</button>
            <div id="file-list" style="margin-top:8px; font-size:0.9em; color:#555;"></div>
        </div>
    <div id="calendar-table"></div>
    </div>
</div>

<!-- String to ASCII Section -->
<div class="section">
    <div class="section-header" onclick="toggleSection('string-ascii')">
        <span>🔡 String to ASCII</span>
        <span class="section-toggle" id="string-ascii-toggle">▶</span>
    </div>
    <div class="section-content" id="string-ascii-content">
        <textarea id="ascii-input" rows="3" style="width:100%;" placeholder="Enter text here"></textarea><br>
        <button id="ascii-convert-btn">Convert</button>
        <table id="ascii-table" class="display" style="width:100%; margin-top:1em;">
            <thead><tr><th>Character</th><th>ASCII Code</th></tr></thead>
            <tbody></tbody>
        </table>
    </div>
</div>

<!-- JSON Editor Section -->
<div class="section">
    <div class="section-header" onclick="toggleSection('json-editor')">
        <span>🧩 JSON Editor</span>
        <span class="section-toggle" id="json-editor-toggle">▶</span>
    </div>
    <div class="section-content" id="json-editor-content">
        <div id="json-drop-zone">
            Drag & drop a .json file here or paste JSON below
        </div>
        <div style="margin:6px 0;">
            <input type="file" id="json-file-input" accept=".json,application/json">
            <span id="json-file-name" style="font-size:0.9em;color:#555;margin-left:6px;"></span>
        </div>
        <textarea id="json-text" rows="8" style="width:100%;" placeholder='Paste JSON here...'></textarea>
        <div style="margin-top:8px; display:flex; gap:.5rem; flex-wrap:wrap;">
            <button id="json-load-btn">Load JSON</button>
            <button id="json-download-btn" disabled>Download Edited JSON</button>
            <button id="json-clear-btn">Clear</button>
        </div>
        <div id="json-editor"></div>
    </div>
</div>

<!-- JSON Compare Section -->
<div class="section">
    <div class="section-header" onclick="toggleSection('json-compare')">
        <span>🔍 JSON Compare</span>
        <span class="section-toggle" id="json-compare-toggle">▶</span>
    </div>
    <div class="section-content" id="json-compare-content">
        <div class="compare-grid">
            <div class="json-col">
                <h4>JSON A</h4>
                <div id="jsonA-drop" class="json-drop">Drag & drop file A here</div>
                <div style="margin:6px 0;">
                    <input type="file" id="jsonA-file" accept=".json,application/json">
                    <span id="jsonA-name" style="font-size:0.9em;color:#555;margin-left:6px;"></span>
                </div>
                <textarea id="jsonA-text" rows="10" style="width:100%;" placeholder='Paste JSON A here...'></textarea>
            </div>
            <div class="json-col">
                <h4>JSON B</h4>
                <div id="jsonB-drop" class="json-drop">Drag & drop file B here</div>
                <div style="margin:6px 0;">
                    <input type="file" id="jsonB-file" accept=".json,application/json">
                    <span id="jsonB-name" style="font-size:0.9em;color:#555;margin-left:6px;"></span>
                </div>
                <textarea id="jsonB-text" rows="10" style="width:100%;" placeholder='Paste JSON B here...'></textarea>
            </div>
        </div>
        <div style="margin-top:8px; display:flex; gap:.75rem; align-items:center; flex-wrap:wrap;" class="mode-group">
            <label><input type="radio" name="compare-mode" value="differences" checked> Differences</label>
            <label><input type="radio" name="compare-mode" value="similarities"> Similarities</label>
            <button id="json-compare-btn">Compare</button>
        </div>
        <div id="json-compare-result" class="result-box jsondiffpatch-visualdiff"></div>
    </div>
</div>

<<<<<<< HEAD
<!-- JSON Merge Section -->
<div class="section">
    <div class="section-header" onclick="toggleSection('json-merge')">
        <span>🔄 JSON Merge</span>
        <span class="section-toggle" id="json-merge-toggle">▶</span>
    </div>
    <div class="section-content" id="json-merge-content">
        <div class="compare-grid">
            <div class="json-col">
                <h4>JSON A</h4>
                <div id="jsonMergeA-drop" class="json-drop">Drag & drop file A here</div>
                <div style="margin:6px 0;">
                    <input type="file" id="jsonMergeA-file" accept=".json,application/json">
                    <span id="jsonMergeA-name" style="font-size:0.9em;color:#555;margin-left:6px;"></span>
                </div>
                <textarea id="jsonMergeA-text" rows="10" style="width:100%;" placeholder='Paste JSON A here...'></textarea>
            </div>
            <div class="json-col">
                <h4>JSON B</h4>
                <div id="jsonMergeB-drop" class="json-drop">Drag & drop file B here</div>
                <div style="margin:6px 0;">
                    <input type="file" id="jsonMergeB-file" accept=".json,application/json">
                    <span id="jsonMergeB-name" style="font-size:0.9em;color:#555;margin-left:6px;"></span>
                </div>
                <textarea id="jsonMergeB-text" rows="10" style="width:100%;" placeholder='Paste JSON B here...'></textarea>
            </div>
        </div>
        <div style="margin-top:8px; display:flex; gap:.75rem; flex-wrap:wrap; align-items:center;">
            <button id="json-merge-btn">Merge</button>
            <button id="json-merge-download-btn" disabled>Download Merged JSON</button>
        </div>
        <div id="json-merge-result" class="result-box"></div>
    </div>
</div>
=======
<!-- Video Downloader Section -->
<div class="section">
    <div class="section-header" onclick="toggleSection('video-downloader')">
        <span>🎥 Video Downloader</span>
        <span class="section-toggle" id="video-downloader-toggle">▶</span>
    </div>
    <div class="section-content" id="video-downloader-content">
        <div id="video-drop" class="json-drop">Drop or paste a video URL here</div>
        <div style="margin:6px 0;">
            <input type="text" id="video-url" style="width:100%;" placeholder="Enter video URL here">
        </div>
        <button id="video-download-btn" disabled>Download</button>
        <a id="video-download-link" style="display:none;"></a>
        <div id="video-status" style="margin-top:8px;font-size:0.9em;color:#555;"></div>
    </div>
</div>




>>>>>>> 7190d436

<script>
function toggleSection(sectionId) {
    const content = document.getElementById(sectionId + '-content');
    const toggle = document.getElementById(sectionId + '-toggle');
    if (content.style.display === 'none' || content.style.display === '') {
        content.style.display = 'block';
        toggle.textContent = '▼';
    } else {
        content.style.display = 'none';
        toggle.textContent = '▶';
    }
}

let selectedFiles = [];
const dropZone = document.getElementById('drop-zone');
const fileInput = document.getElementById('file-input');
const openBtn = document.getElementById('open-btn');
const fileListEl = document.getElementById('file-list');

function fileKey(f) { return `${f.name}|${f.size}|${f.lastModified}`; }
function updateFileListUI() {
    if (!fileListEl) return;
    if (!selectedFiles.length) {
        fileListEl.textContent = 'No files selected.';
    } else {
        const names = selectedFiles.map(f => f.name).join(', ');
        fileListEl.textContent = `${selectedFiles.length} file(s): ${names}`;
    }
    openBtn.disabled = selectedFiles.length === 0;
}
function addFiles(files) {
    const existing = new Set(selectedFiles.map(fileKey));
    Array.from(files).forEach(f => {
        const ext = (f.name.split('.').pop() || '').toLowerCase();
        if (!['cal','ics'].includes(ext)) return;
        if (!existing.has(fileKey(f))) {
            selectedFiles.push(f);
            existing.add(fileKey(f));
        }
    });
    updateFileListUI();
}

['dragenter','dragover'].forEach(name => {
    dropZone.addEventListener(name, e => { e.preventDefault(); dropZone.classList.add('hover'); });
});
['dragleave','drop'].forEach(name => {
    dropZone.addEventListener(name, e => { e.preventDefault(); dropZone.classList.remove('hover'); });
});
dropZone.addEventListener('drop', e => {
    addFiles(e.dataTransfer.files);
});
fileInput.addEventListener('change', e => {
    addFiles(e.target.files);
    // clear the input so the same file can be selected again if needed
    e.target.value = '';
});

function readFileAsText(file) {
    return new Promise((resolve, reject) => {
        const reader = new FileReader();
        reader.onload = e => resolve(e.target.result);
        reader.onerror = reject;
        reader.readAsText(file);
    });
}

openBtn.addEventListener('click', async () => {
    if (!selectedFiles.length) return;
    try {
        const texts = await Promise.all(selectedFiles.map(readFileAsText));
        // Merge all events from all files into one overview
        const allEvents = [];
        texts.forEach(t => { allEvents.push(...parseICS(t)); });
        renderTable(allEvents);
    } catch (err) {
        console.error('Failed to read files:', err);
        alert('Failed to read one or more files.');
    }
});

function parseICS(text) {
    const lines = text.split(/\r?\n/);
    const events = [];
    let event = null;
    lines.forEach(line => {
        if (line === 'BEGIN:VEVENT') {
            event = {};
        } else if (line === 'END:VEVENT') {
            if (event) events.push(event);
            event = null;
        } else if (event) {
            const [key, ...valueParts] = line.split(':');
            const value = valueParts.join(':');
            if (key.startsWith('DTSTART')) event.dtstart = value;
            else if (key.startsWith('DTEND')) event.dtend = value;
            else if (key === 'SUMMARY') event.summary = value;
            else if (key === 'NAME') event.name = value;
            else if (key === 'LOCATION') event.location = value;
            else if (key === 'STATUS') event.status = value;
            else if (key.startsWith('DTSTAMP')) event.dtstamp = value;
        }
    });
    return events;
}

function formatDate(str) {
    if (!str) return '';
    let s = str.trim();
    if (s.length >= 8 && !s.includes('-')) {
        const yyyy = s.slice(0,4);
        const mm = s.slice(4,6);
        const dd = s.slice(6,8);
        if (s.length > 8) {
            const hh = s.slice(9,11);
            const mi = s.slice(11,13);
            const ss = s.slice(13,15);
            const dt = new Date(Date.UTC(yyyy, mm-1, dd, hh, mi, ss));
            return dt.toLocaleString();
        }
        return new Date(`${yyyy}-${mm}-${dd}`).toLocaleDateString();
    }
    return s;
}

function renderTable(events) {
    const container = document.getElementById('calendar-table');
    if (!events.length) {
        container.innerHTML = '<p>No events found.</p>';
        return;
    }
    let html = '<table id="events-table" class="display"><thead><tr><th>DTSTART</th><th>DTEND</th><th>SUMMARY</th><th>location</th><th>status</th><th>DTSTAMP</th></tr></thead><tbody>';
    events.forEach(ev => {
        html += `<tr><td>${formatDate(ev.dtstart)}</td><td>${formatDate(ev.dtend)}</td><td>${ev.summary || ''}</td><td>${ev.location || ''}</td><td>${ev.status || ''}</td><td>${formatDate(ev.dtstamp)}</td></tr>`;
    });
    html += '</tbody></table>';
    container.innerHTML = html;
    $('#events-table').DataTable();
}

// String to ASCII conversion
const asciiInput = document.getElementById('ascii-input');
const asciiBtn = document.getElementById('ascii-convert-btn');
const asciiTableBody = document.querySelector('#ascii-table tbody');

asciiBtn.addEventListener('click', () => {
    const text = asciiInput.value || '';
    let rows = '';
    for (const ch of text) {
        let displayChar = ch;
        if (ch === ' ') displayChar = '&nbsp;';
        else if (ch === '\n') displayChar = '\\n';
        else if (ch === '\r') displayChar = '\\r';
        rows += `<tr><td>${displayChar}</td><td>${ch.charCodeAt(0)}</td></tr>`;
    }
    asciiTableBody.innerHTML = rows || '<tr><td colspan="2">No input</td></tr>';
    if ($.fn.DataTable.isDataTable('#ascii-table')) {
        $('#ascii-table').DataTable().destroy();
    }
    $('#ascii-table').DataTable();
});

// JSON Editor tool
let jsonEditor = null;
const jsonDropZone = document.getElementById('json-drop-zone');
const jsonText = document.getElementById('json-text');
const jsonLoadBtn = document.getElementById('json-load-btn');
const jsonDownloadBtn = document.getElementById('json-download-btn');
const jsonClearBtn = document.getElementById('json-clear-btn');
const jsonEditorContainer = document.getElementById('json-editor');
const jsonFileInput = document.getElementById('json-file-input');
const jsonFileName = document.getElementById('json-file-name');

// Handle file selection via input
jsonFileInput.addEventListener('change', e => {
    const file = e.target.files && e.target.files[0];
    if (!file) { jsonFileName.textContent = ''; return; }
    const ext = (file.name.split('.').pop() || '').toLowerCase();
    if (ext !== 'json') { alert('Please select a .json file.'); e.target.value=''; return; }
    jsonFileName.textContent = file.name;
    const reader = new FileReader();
    reader.onload = ev => { jsonText.value = ev.target.result || ''; };
    reader.onerror = () => alert('Failed to read file.');
    reader.readAsText(file);
});

['dragenter','dragover'].forEach(name => {
    jsonDropZone.addEventListener(name, e => { e.preventDefault(); jsonDropZone.classList.add('hover'); });
});
['dragleave','drop'].forEach(name => {
    jsonDropZone.addEventListener(name, e => { e.preventDefault(); jsonDropZone.classList.remove('hover'); });
});
jsonDropZone.addEventListener('drop', e => {
    const file = e.dataTransfer.files && e.dataTransfer.files[0];
    if (!file) return;
    const ext = (file.name.split('.').pop() || '').toLowerCase();
    if (ext !== 'json') return;
    const reader = new FileReader();
    reader.onload = ev => { jsonText.value = ev.target.result || ''; };
    reader.readAsText(file);
});

function ensureJsonEditor() {
    if (!jsonEditor) {
        jsonEditor = new JSONEditor(jsonEditorContainer, {
            mode: 'tree',
            modes: ['tree','code'],
            navigationBar: true,
            mainMenuBar: true,
            statusBar: false,
            onError: function (err) { alert(err.toString()); }
        });
    }
}

jsonLoadBtn.addEventListener('click', () => {
    const text = jsonText.value.trim();
    if (!text) { alert('Please paste JSON or drop a file first.'); return; }
    try {
        const obj = JSON.parse(text);
        ensureJsonEditor();
        jsonEditor.set(obj);
        // collapse all nodes initially
        setTimeout(() => { try { jsonEditor.collapseAll(); } catch(_){} }, 0);
        jsonDownloadBtn.disabled = false;
    } catch (e) {
        console.error('Invalid JSON:', e);
        alert('Invalid JSON: ' + e.message);
    }
});

jsonDownloadBtn.addEventListener('click', () => {
    try {
        const obj = jsonEditor ? jsonEditor.get() : JSON.parse(jsonText.value || '{}');
        const content = JSON.stringify(obj, null, 2);
        const blob = new Blob([content], { type: 'application/json' });
        const url = URL.createObjectURL(blob);
        const a = document.createElement('a');
        a.href = url;
        const ts = new Date().toISOString().slice(0,19).replace(/[:T]/g, '-');
        a.download = `edited-${ts}.json`;
        a.click();
        URL.revokeObjectURL(url);
    } catch (e) {
        alert('Unable to generate download: ' + e.message);
    }
});

jsonClearBtn.addEventListener('click', () => {
    jsonText.value = '';
    if (jsonEditor) { try { jsonEditor.set({}); jsonEditor.collapseAll(); } catch(_){} }
    jsonDownloadBtn.disabled = true;
});

// JSON Compare tool
const jsonAFile = document.getElementById('jsonA-file');
const jsonBFile = document.getElementById('jsonB-file');
const jsonAName = document.getElementById('jsonA-name');
const jsonBName = document.getElementById('jsonB-name');
const jsonADrop = document.getElementById('jsonA-drop');
const jsonBDrop = document.getElementById('jsonB-drop');
const jsonAText = document.getElementById('jsonA-text');
const jsonBText = document.getElementById('jsonB-text');
const jsonCompareBtn = document.getElementById('json-compare-btn');
const jsonCompareResult = document.getElementById('json-compare-result');

function readFileInto(file, targetTextArea, nameEl) {
    if (!file) { if (nameEl) nameEl.textContent=''; return; }
    const ext = (file.name.split('.').pop() || '').toLowerCase();
    if (ext !== 'json') { alert('Please select a .json file.'); return; }
    if (nameEl) nameEl.textContent = file.name;
    const reader = new FileReader();
    reader.onload = ev => { targetTextArea.value = ev.target.result || ''; };
    reader.onerror = () => alert('Failed to read file.');
    reader.readAsText(file);
}

jsonAFile.addEventListener('change', e => readFileInto(e.target.files && e.target.files[0], jsonAText, jsonAName));
jsonBFile.addEventListener('change', e => readFileInto(e.target.files && e.target.files[0], jsonBText, jsonBName));

;['dragenter','dragover'].forEach(evt => {
    [jsonADrop, jsonBDrop].forEach(el => el.addEventListener(evt, e => { e.preventDefault(); el.classList.add('hover'); }));
});
;['dragleave','drop'].forEach(evt => {
    [jsonADrop, jsonBDrop].forEach(el => el.addEventListener(evt, e => { e.preventDefault(); el.classList.remove('hover'); }));
});
jsonADrop.addEventListener('drop', e => readFileInto(e.dataTransfer.files && e.dataTransfer.files[0], jsonAText, jsonAName));
jsonBDrop.addEventListener('drop', e => readFileInto(e.dataTransfer.files && e.dataTransfer.files[0], jsonBText, jsonBName));

jsonCompareBtn.addEventListener('click', () => {
    jsonCompareResult.innerHTML = '';
    const mode = (document.querySelector('input[name="compare-mode"]:checked') || {}).value || 'differences';
    const aText = jsonAText.value.trim();
    const bText = jsonBText.value.trim();
    
    if (!aText || !bText) { 
        alert('Please provide both JSON A and JSON B (paste, drop, or choose files).'); 
        return; 
    }
    
    const parseA = parseJsonSafe(aText, 'JSON A');
    const parseB = parseJsonSafe(bText, 'JSON B');
    
    if (!parseA.ok) { alert(parseA.error); return; }
    if (!parseB.ok) { alert(parseB.error); return; }
    
    if (mode === 'similarities') {
        computeAndDisplaySimilarities(parseA.value, parseB.value);
    } else {
        computeAndDisplayDifferences(parseA.value, parseB.value);
    }
});

// JSON Merge tool
const jsonMergeAFile = document.getElementById('jsonMergeA-file');
const jsonMergeBFile = document.getElementById('jsonMergeB-file');
const jsonMergeAName = document.getElementById('jsonMergeA-name');
const jsonMergeBName = document.getElementById('jsonMergeB-name');
const jsonMergeADrop = document.getElementById('jsonMergeA-drop');
const jsonMergeBDrop = document.getElementById('jsonMergeB-drop');
const jsonMergeAText = document.getElementById('jsonMergeA-text');
const jsonMergeBText = document.getElementById('jsonMergeB-text');
const jsonMergeBtn = document.getElementById('json-merge-btn');
const jsonMergeResult = document.getElementById('json-merge-result');
const jsonMergeDownloadBtn = document.getElementById('json-merge-download-btn');
let mergedResult = null;

jsonMergeAFile.addEventListener('change', e => readFileInto(e.target.files && e.target.files[0], jsonMergeAText, jsonMergeAName));
jsonMergeBFile.addEventListener('change', e => readFileInto(e.target.files && e.target.files[0], jsonMergeBText, jsonMergeBName));

;['dragenter','dragover'].forEach(evt => {
    [jsonMergeADrop, jsonMergeBDrop].forEach(el => el.addEventListener(evt, e => { e.preventDefault(); el.classList.add('hover'); }));
});
;['dragleave','drop'].forEach(evt => {
    [jsonMergeADrop, jsonMergeBDrop].forEach(el => el.addEventListener(evt, e => { e.preventDefault(); el.classList.remove('hover'); }));
});
jsonMergeADrop.addEventListener('drop', e => readFileInto(e.dataTransfer.files && e.dataTransfer.files[0], jsonMergeAText, jsonMergeAName));
jsonMergeBDrop.addEventListener('drop', e => readFileInto(e.dataTransfer.files && e.dataTransfer.files[0], jsonMergeBText, jsonMergeBName));

function mergeJson(a, b) {
    if (Array.isArray(a) && Array.isArray(b)) {
        return a.concat(b);
    }
    if (isObject(a) && isObject(b)) {
        const out = { ...a };
        Object.keys(b).forEach(key => {
            if (key in out) {
                out[key] = mergeJson(out[key], b[key]);
            } else {
                out[key] = b[key];
            }
        });
        return out;
    }
    return b;
}

jsonMergeBtn.addEventListener('click', () => {
    jsonMergeResult.textContent = '';
    jsonMergeDownloadBtn.disabled = true;
    const aText = jsonMergeAText.value.trim();
    const bText = jsonMergeBText.value.trim();
    if (!aText || !bText) {
        alert('Please provide both JSON A and JSON B (paste, drop, or choose files).');
        return;
    }
    const parseA = parseJsonSafe(aText, 'JSON A');
    const parseB = parseJsonSafe(bText, 'JSON B');
    if (!parseA.ok) { alert(parseA.error); return; }
    if (!parseB.ok) { alert(parseB.error); return; }
    mergedResult = mergeJson(parseA.value, parseB.value);
    jsonMergeResult.textContent = JSON.stringify(mergedResult, null, 2);
    jsonMergeDownloadBtn.disabled = false;
});

jsonMergeDownloadBtn.addEventListener('click', () => {
    if (!mergedResult) return;
    const content = JSON.stringify(mergedResult, null, 2);
    const blob = new Blob([content], { type: 'application/json' });
    const url = URL.createObjectURL(blob);
    const a = document.createElement('a');
    const ts = new Date().toISOString().slice(0,19).replace(/[:T]/g, '-');
    a.href = url;
    a.download = `merged-${ts}.json`;
    a.click();
    URL.revokeObjectURL(url);
});

function parseJsonSafe(text, which) {
    try {
        return { ok: true, value: JSON.parse(text) };
    } catch (e) {
        return { ok: false, error: `Invalid JSON in ${which}: ${e.message}` };
    }
}

function computeSimilarities(a, b) {
    if (typeof a !== typeof b) return undefined;
    if (a === null || b === null) return a === b ? a : undefined;
    if (Array.isArray(a) && Array.isArray(b)) {
        const len = Math.min(a.length, b.length);
        const res = [];
        for (let i = 0; i < len; i++) {
            const child = computeSimilarities(a[i], b[i]);
            if (child !== undefined) res[i] = child;
        }
        // keep only indices that matched
        return res.filter(v => v !== undefined).length ? res : [];
    }
    if (typeof a === 'object') {
        const keys = Object.keys(a);
        const out = {};
        keys.forEach(k => {
            if (Object.prototype.hasOwnProperty.call(b, k)) {
                const child = computeSimilarities(a[k], b[k]);
                if (child !== undefined) {
                    if (typeof child === 'object') {
                        const isArray = Array.isArray(child);
                        const hasItems = isArray ? child.length > 0 : Object.keys(child).length > 0;
                        if (hasItems) out[k] = child;
                    } else {
                        out[k] = child;
                    }
                }
            }
        });
        return Object.keys(out).length ? out : {};
    }
    return a === b ? a : undefined;
}

function computeAndDisplayDifferences(objA, objB) {
    try {
        const diffResult = computeObjectDifferences(objA, objB);
        displayStructuredDiff(diffResult, 'JSON A', 'JSON B', 'differences');
    } catch (error) {
        console.error('Difference computation error:', error);
        alert('Failed to compute differences: ' + error.message);
    }
}

function computeObjectDifferences(objA, objB, path = '') {
    const result = {
        added: [],
        removed: [],
        modified: [],
        unchanged: []
    };
    
    const processedKeys = new Set();
    
    // Process all keys from both objects
    const allKeys = new Set([
        ...Object.keys(objA || {}),
        ...Object.keys(objB || {})
    ]);
    
    allKeys.forEach(key => {
        const currentPath = path ? `${path}.${key}` : key;
        const valueA = objA && objA.hasOwnProperty(key) ? objA[key] : undefined;
        const valueB = objB && objB.hasOwnProperty(key) ? objB[key] : undefined;
        
        if (valueA === undefined && valueB !== undefined) {
            result.added.push({ path: currentPath, key, value: valueB, type: getValueType(valueB) });
        } else if (valueA !== undefined && valueB === undefined) {
            result.removed.push({ path: currentPath, key, value: valueA, type: getValueType(valueA) });
        } else if (valueA !== undefined && valueB !== undefined) {
            if (deepEqual(valueA, valueB)) {
                result.unchanged.push({ path: currentPath, key, value: valueA, type: getValueType(valueA) });
            } else {
                if (isObject(valueA) && isObject(valueB)) {
                    const nestedDiff = computeObjectDifferences(valueA, valueB, currentPath);
                    result.modified.push({ 
                        path: currentPath, 
                        key, 
                        valueA, 
                        valueB, 
                        type: 'object',
                        nested: nestedDiff 
                    });
                } else {
                    result.modified.push({ 
                        path: currentPath, 
                        key, 
                        valueA, 
                        valueB, 
                        typeA: getValueType(valueA),
                        typeB: getValueType(valueB)
                    });
                }
            }
        }
        
        processedKeys.add(key);
    });
    
    return result;
}

function computeAndDisplaySimilarities(objA, objB) {
    try {
        const diffResult = computeObjectDifferences(objA, objB);
        displayStructuredDiff(diffResult, 'JSON A (Common)', 'JSON B (Common)', 'similarities');
    } catch (error) {
        console.error('Similarities computation error:', error);
        alert('Failed to compute similarities: ' + error.message);
    }
}

function displayStructuredDiff(diffResult, leftTitle, rightTitle, mode) {
    const leftPanel = createStructuredDiffPanel(diffResult, leftTitle, 'left', mode);
    const rightPanel = createStructuredDiffPanel(diffResult, rightTitle, 'right', mode);
    
    jsonCompareResult.innerHTML = `
        <div class="side-by-side">
            ${leftPanel}
            ${rightPanel}
        </div>
    `;
    
    // Add event listeners for expand/collapse and visibility controls
    setupDiffControls();
}

function createStructuredDiffPanel(diffResult, title, side, mode) {
    const controls = `
        <div class="diff-controls">
            <label><input type="checkbox" class="toggle-unchanged" checked> Show Unchanged</label>
            <label><input type="checkbox" class="toggle-modified" checked> Show Modified</label>
            <label><input type="checkbox" class="toggle-added" checked> Show Added</label>
            <label><input type="checkbox" class="toggle-removed" checked> Show Removed</label>
        </div>
    `;
    
    const content = renderDiffContent(diffResult, side, mode);
    
    return `
        <div class="diff-panel">
            <div class="diff-header">${title}</div>
            ${controls}
            <div class="diff-content">${content}</div>
        </div>
    `;
}

function renderDiffContent(diffResult, side, mode) {
    let html = '<div class="json-object">';
    
    // Render in order: unchanged, modified, added, removed
    const sections = [
        { items: diffResult.unchanged, type: 'unchanged', label: 'Unchanged' },
        { items: diffResult.modified, type: 'modified', label: 'Modified' },
        { items: diffResult.added, type: 'added', label: 'Added' },
        { items: diffResult.removed, type: 'removed', label: 'Removed' }
    ];
    
    sections.forEach(section => {
        if (section.items.length > 0) {
            section.items.forEach(item => {
                html += renderDiffItem(item, section.type, side);
            });
        }
    });
    
    html += '</div>';
    return html;
}

function renderDiffItem(item, diffType, side) {
    const cssClass = `diff-${diffType}`;
    let content = '';
    
    if (diffType === 'modified' && item.nested) {
        // Nested object modification
        const expandId = `expand-${generateId()}`;
        content = `
            <div class="json-property ${cssClass}">
                <span class="json-expand" onclick="toggleExpand('${expandId}')">▶</span>
                <span class="json-key">"${item.key}"</span>: 
                <span class="json-bracket">{</span>
                <div id="${expandId}" class="json-nested-object hidden">
                    ${renderDiffContent(item.nested, side, 'differences')}
                </div>
                <span class="json-bracket">}</span>
            </div>
        `;
    } else if (diffType === 'modified') {
        // Simple value modification
        const value = side === 'left' ? item.valueA : item.valueB;
        content = `
            <div class="json-property ${cssClass}">
                <span class="json-key">"${item.key}"</span>: ${formatValue(value)}
            </div>
        `;
    } else {
        // Added, removed, or unchanged
        content = `
            <div class="json-property ${cssClass}">
                <span class="json-key">"${item.key}"</span>: ${formatValue(item.value)}
            </div>
        `;
    }
    
    return content;
}

function formatValue(value) {
    if (value === null) {
        return '<span class="json-null">null</span>';
    }
    
    const type = typeof value;
    
    if (type === 'string') {
        return `<span class="json-string">"${escapeHtml(value)}"</span>`;
    } else if (type === 'number') {
        return `<span class="json-number">${value}</span>`;
    } else if (type === 'boolean') {
        return `<span class="json-boolean">${value}</span>`;
    } else if (Array.isArray(value)) {
        const expandId = `expand-${generateId()}`;
        const preview = value.length <= 3 ? 
            `[${value.map(formatValue).join(', ')}]` : 
            `[${value.slice(0, 2).map(formatValue).join(', ')}, ... (+${value.length - 2} more)]`;
        
        return `
            <span class="json-expand" onclick="toggleExpand('${expandId}')">▶</span>
            <span class="json-bracket">[</span>
            <span id="${expandId}-preview">${preview}</span>
            <div id="${expandId}" class="json-array hidden">
                ${value.map((item, index) => `<div class="json-property"><span class="json-key">[${index}]</span>: ${formatValue(item)}</div>`).join('')}
            </div>
            <span class="json-bracket">]</span>
        `;
    } else if (type === 'object') {
        const expandId = `expand-${generateId()}`;
        const keys = Object.keys(value);
        const preview = keys.length <= 2 ? 
            `{${keys.map(k => `"${k}": ${formatValue(value[k])}`).join(', ')}}` :
            `{"${keys[0]}": ${formatValue(value[keys[0]])}, ... (+${keys.length - 1} more)}`;
        
        return `
            <span class="json-expand" onclick="toggleExpand('${expandId}')">▶</span>
            <span class="json-bracket">{</span>
            <span id="${expandId}-preview">${preview}</span>
            <div id="${expandId}" class="json-nested-object hidden">
                ${keys.map(k => `<div class="json-property"><span class="json-key">"${k}"</span>: ${formatValue(value[k])}</div>`).join('')}
            </div>
            <span class="json-bracket">}</span>
        `;
    }
    
    return escapeHtml(String(value));
}

function setupDiffControls() {
    // Add event listeners for visibility toggles
    document.querySelectorAll('.toggle-unchanged').forEach(checkbox => {
        checkbox.addEventListener('change', () => {
            toggleDiffType('unchanged', checkbox.checked);
        });
    });
    
    document.querySelectorAll('.toggle-modified').forEach(checkbox => {
        checkbox.addEventListener('change', () => {
            toggleDiffType('modified', checkbox.checked);
        });
    });
    
    document.querySelectorAll('.toggle-added').forEach(checkbox => {
        checkbox.addEventListener('change', () => {
            toggleDiffType('added', checkbox.checked);
        });
    });
    
    document.querySelectorAll('.toggle-removed').forEach(checkbox => {
        checkbox.addEventListener('change', () => {
            toggleDiffType('removed', checkbox.checked);
        });
    });
}

function toggleDiffType(type, show) {
    const elements = document.querySelectorAll(`.diff-${type}`);
    elements.forEach(el => {
        if (show) {
            el.classList.remove('hidden');
        } else {
            el.classList.add('hidden');
        }
    });
}

function toggleExpand(elementId) {
    const element = document.getElementById(elementId);
    const expander = element.previousElementSibling;
    const preview = document.getElementById(elementId + '-preview');
    
    if (element.classList.contains('hidden')) {
        element.classList.remove('hidden');
        expander.textContent = '▼';
        if (preview) preview.style.display = 'none';
    } else {
        element.classList.add('hidden');
        expander.textContent = '▶';
        if (preview) preview.style.display = 'inline';
    }
}

// Video Downloader logic
const videoDrop = document.getElementById('video-drop');
const videoUrlInput = document.getElementById('video-url');
const videoDownloadBtn = document.getElementById('video-download-btn');
const videoLink = document.getElementById('video-download-link');
const videoStatus = document.getElementById('video-status');

function updateVideoButton() {
    videoDownloadBtn.disabled = !videoUrlInput.value.trim();
}

['dragenter', 'dragover'].forEach(ev => {
    videoDrop.addEventListener(ev, e => {
        e.preventDefault();
        videoDrop.classList.add('hover');
    });
});
['dragleave', 'drop'].forEach(ev => {
    videoDrop.addEventListener(ev, e => {
        e.preventDefault();
        videoDrop.classList.remove('hover');
    });
});
videoDrop.addEventListener('drop', e => {
    const url = e.dataTransfer.getData('text/plain');
    if (url) {
        videoUrlInput.value = url.trim();
        updateVideoButton();
    }
});
videoDrop.addEventListener('paste', e => {
    const text = (e.clipboardData || window.clipboardData).getData('text');
    if (text) {
        videoUrlInput.value = text.trim();
        updateVideoButton();
    }
});
videoUrlInput.addEventListener('input', updateVideoButton);

videoDownloadBtn.addEventListener('click', async () => {
    const url = videoUrlInput.value.trim();
    if (!url) return;
    videoStatus.textContent = 'Fetching video...';
    try {
        const resp = await fetch('/tools/download_video', {
            method: 'POST',
            headers: { 'Content-Type': 'application/json' },
            body: JSON.stringify({ url })
        });
        if (!resp.ok) throw new Error('Server error');
        const blob = await resp.blob();
        const dlUrl = URL.createObjectURL(blob);
        let filename = 'video.mp4';
        const cd = resp.headers.get('Content-Disposition');
        if (cd) {
            const m = cd.match(/filename="?(.+?)"?$/);
            if (m) filename = m[1];
        }
        videoLink.href = dlUrl;
        videoLink.download = filename;
        videoLink.click();
        videoStatus.textContent = 'Download started.';
    } catch (err) {
        videoStatus.textContent = 'Error: ' + err.message;
    }
});

// Helper functions
function escapeHtml(text) {
    const div = document.createElement('div');
    div.textContent = text;
    return div.innerHTML;
}

function generateId() {
    return Math.random().toString(36).substr(2, 9);
}

function getValueType(value) {
    if (value === null) return 'null';
    if (Array.isArray(value)) return 'array';
    return typeof value;
}

function isObject(value) {
    return value !== null && typeof value === 'object' && !Array.isArray(value);
}

function deepEqual(a, b) {
    if (a === b) return true;
    if (a == null || b == null) return false;
    if (typeof a !== typeof b) return false;
    
    if (Array.isArray(a)) {
        if (!Array.isArray(b) || a.length !== b.length) return false;
        for (let i = 0; i < a.length; i++) {
            if (!deepEqual(a[i], b[i])) return false;
        }
        return true;
    }
    
    if (typeof a === 'object') {
        const keysA = Object.keys(a);
        const keysB = Object.keys(b);
        if (keysA.length !== keysB.length) return false;
        for (const key of keysA) {
            if (!b.hasOwnProperty(key) || !deepEqual(a[key], b[key])) return false;
        }
        return true;
    }
    
    return false;
}

// Global function for expand/collapse (accessible from onclick)
window.toggleExpand = toggleExpand;
</script>

</body>
</html>
<|MERGE_RESOLUTION|>--- conflicted
+++ resolved
@@ -174,7 +174,6 @@
     </div>
 </div>
 
-<<<<<<< HEAD
 <!-- JSON Merge Section -->
 <div class="section">
     <div class="section-header" onclick="toggleSection('json-merge')">
@@ -209,7 +208,7 @@
         <div id="json-merge-result" class="result-box"></div>
     </div>
 </div>
-=======
+	
 <!-- Video Downloader Section -->
 <div class="section">
     <div class="section-header" onclick="toggleSection('video-downloader')">
@@ -226,11 +225,6 @@
         <div id="video-status" style="margin-top:8px;font-size:0.9em;color:#555;"></div>
     </div>
 </div>
-
-
-
-
->>>>>>> 7190d436
 
 <script>
 function toggleSection(sectionId) {
